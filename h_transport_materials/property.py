from typing import Iterable
import numpy as np
from crossref.restful import Works, Etiquette
from pybtex.database import BibliographyData, parse_string
from h_transport_materials import k_B, bib_database
from h_transport_materials.fitting import fit_arhenius

import warnings


class Property:
    def __init__(
        self,
        material: str = "",
        source: str = "",
        name: str = "",
        range: tuple = None,
        year: int = None,
        isotope: str = None,
        author: str = "",
    ) -> None:
        """Inits Property

        Args:
            material (str, optional): name of the material. Defaults to "".
            source (str, optional): bibliographic reference. Defaults to "".
            name (str, optional): name of the property. Defaults to "".
            range (tuple, optional): temperature validity range in K.
                Defaults to None.
            year (int, optional): year of publication. Defaults to None.
            isotope (str, optional): isotope of the property ("H", "D" or "T").
                Defaults to None.
            author (str, optional): name of the author. Defaults to "".
        """

        self.material = material
        self.source = source
        self.name = name
        self.range = range
        self.isotope = isotope
        self.nb_citations = None

        # make bibsource
        if source in bib_database.entries:
            self.bibsource = bib_database.entries[source]
        elif self.source.startswith("@"):
            self.bibsource = list(
                parse_string(self.source, bib_format="bibtex").entries.values()
            )[0]
        else:
            self.bibsource = None

        # try get year and author from bibsource
        if self.bibsource:
            self.year = int(self.bibsource.fields["year"])
            if year is not None:
                warnings.warn(
                    "year argument will be ignored since a bib source was found"
                )
            self.author = self.bibsource.persons["author"][0].last_names[0].lower()
            if author != "":
                warnings.warn(
                    "author argument will be ignored since a bib source was found"
                )
        else:
            self.author = author
            self.year = year

    @property
    def bibdata(self):
        if self.bibsource is None:
            raise ValueError("No bibsource found")

        bibdata = {self.bibsource.key: self.bibsource}
        return BibliographyData(bibdata)

<<<<<<< HEAD
    @property
    def range(self):
        return self._range

    @range.setter
    def range(self, value):
        if value:
            if not isinstance(value, Iterable):
                raise TypeError("range should be an iterable containing two values")
            if len(value) != 2:
                raise TypeError("range should be an iterable containing two values")

            if value[0] <= 0 or value[1] <= 0:
                raise ValueError("temperature range must be stricly positive (Kelvin)")

        self._range = value

=======
>>>>>>> ed261399
    @property
    def nb_citations(self):
        # if nb_citations doesn't already exist, compute it
        if self._nb_citations is None:
            if self.bibsource is None:
                self.nb_citations = 0
            elif "doi" in self.bibsource.fields:
                doi = self.bibsource.fields["doi"]
                self.nb_citations = get_nb_citations(doi)
            else:
                self.nb_citations = 0
        return self._nb_citations

    @nb_citations.setter
    def nb_citations(self, value):
        self._nb_citations = value

    def export_bib(self, filename: str):
        """Exports the property reference to bib

        Args:
            filename (str): the filename

        Raises:
            ValueError: if the property bibsource attribute is None
        """

        self.bibdata.to_file(filename)

    def value(self, T):
        pass


class ArrheniusProperty(Property):
    def __init__(
        self,
        pre_exp: float = None,
        act_energy: float = None,
        data_T: list = None,
        data_y: list = None,
        **kwargs
    ) -> None:
        """Inits ArrheniusProperty
        property = pre_exp * exp( - act_energy/(k_B T) )

        Args:
            pre_exp (float, optional): the pre-exponential factor. Defaults to None.
            act_energy (float, optional): the activation energy in eV. Defaults to None.
            data_T (list, optional): list of temperatures in K. Used to automatically
                fit experimental points. Defaults to None.
            data_y (list, optional): list of y data. Used to automatically
                fit experimental points. Defaults to None.
            kwargs: other Property arguments
        """
        self.pre_exp = pre_exp
        self.act_energy = act_energy
        self.data_T = data_T
        self.data_y = data_y
        super().__init__(**kwargs)

    @property
    def range(self):
        if self._range is None and self.data_T is not None:
            self.fit()
        return self._range

    @range.setter
    def range(self, value):
        self._range = value

    @property
    def pre_exp(self):
        if self._pre_exp is None and self.data_T is not None:
            self.fit()
        return self._pre_exp

    @pre_exp.setter
    def pre_exp(self, value):
        self._pre_exp = value

    @property
    def act_energy(self):
        if self._act_energy is None and self.data_T is not None:
            self.fit()
        return self._act_energy

    @act_energy.setter
    def act_energy(self, value):
        self._act_energy = value

    @property
    def data_T(self):
        return self._data_T

    @data_T.setter
    def data_T(self, value):
        if value is None:
            self._data_T = value
            return
        if not isinstance(value, (list, np.ndarray)):
            raise TypeError("data_T accepts list or np.ndarray")
        elif isinstance(value, list):
            value_as_array = np.array(value)
            self._data_T = value_as_array[
                ~np.isnan(value_as_array)
            ]  # remove nan values
        else:
            self._data_T = value[~np.isnan(value)]

    @property
    def data_y(self):
        return self._data_y

    @data_y.setter
    def data_y(self, value):
        if value is None:
            self._data_y = value
            return
        if not isinstance(value, (list, np.ndarray)):
            raise TypeError("data_y accepts list or np.ndarray")
        elif isinstance(value, list):
            value_as_array = np.array(value)
            self._data_y = value_as_array[
                ~np.isnan(value_as_array)
            ]  # remove nan values
        else:
            self._data_y = value[~np.isnan(value)]

    def fit(self):
        self.pre_exp, self.act_energy = fit_arhenius(self.data_y, self.data_T)
        self.range = (self.data_T.min(), self.data_T.max())

    def value(self, T, exp=np.exp):
        return self.pre_exp * exp(-self.act_energy / k_B / T)


class Solubility(ArrheniusProperty):
    def __init__(self, units: str, **kwargs) -> None:
        """Inits Solubility

        Args:
            units (str): units of the solubility "m-3 Pa-1/2" or "m-3 Pa-1".
        """
        super().__init__(**kwargs)
        self.units = units

    @property
    def units(self):
        return self._units

    @units.setter
    def units(self, value):
        acceptable_values = ["m-3 Pa-1/2", "m-3 Pa-1"]
        if value not in acceptable_values:
            raise ValueError(
                "units can only accept {} or {}".format(*acceptable_values)
            )
        self._units = value


def get_nb_citations(doi: str):
    """Returns the number of citations of a given doi in the crossref database

    Args:
        doi (str): the DOI of the source

    Returns:
        int: the number of citations according to crossref
    """
    record = works.doi(doi)
    if record:
        nb_citations = record["is-referenced-by-count"]
    else:
        nb_citations = 0
    return nb_citations


my_etiquette = Etiquette(
    "H-transport-materials",
    "latest",
    "https://github.com/RemDelaporteMathurin/h-transport-materials",
    "rdelaportemathurin@gmail.com",
)

works = Works(etiquette=my_etiquette)<|MERGE_RESOLUTION|>--- conflicted
+++ resolved
@@ -74,7 +74,6 @@
         bibdata = {self.bibsource.key: self.bibsource}
         return BibliographyData(bibdata)
 
-<<<<<<< HEAD
     @property
     def range(self):
         return self._range
@@ -92,8 +91,6 @@
 
         self._range = value
 
-=======
->>>>>>> ed261399
     @property
     def nb_citations(self):
         # if nb_citations doesn't already exist, compute it
